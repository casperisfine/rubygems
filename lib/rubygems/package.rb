--- conflicted
+++ resolved
@@ -456,12 +456,7 @@
         end
 
         if entry.file?
-<<<<<<< HEAD
-          File.open(destination, "wb", file_mode(entry.header.mode)) {|out| out.write entry.read }
-=======
-          File.open(destination, "wb") {|out| copy_stream(entry, out) }
-          FileUtils.chmod file_mode(entry.header.mode), destination
->>>>>>> 558f516e
+          File.open(destination, "wb", file_mode(entry.header.mode)) {|out| copy_stream(entry, out) }
         end
 
         verbose destination
