--- conflicted
+++ resolved
@@ -149,11 +149,7 @@
       expect(out).to eq("ruby 1.8.7 (rbx 1.2.4)")
     end
 
-<<<<<<< HEAD
-    it "handles truffleruby" do
-=======
     it "handles truffleruby", :rubygems => ">= 2.1.0" do
->>>>>>> 4cfd762e
       gemfile <<-G
         source "file://#{gem_repo1}"
         ruby "2.5.1", :engine => 'truffleruby', :engine_version => '1.0.0-rc6'
