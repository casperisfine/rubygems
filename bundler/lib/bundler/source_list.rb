--- conflicted
+++ resolved
@@ -1,13 +1,9 @@
 module Bundler
   class SourceList
     attr_reader :path_sources,
-<<<<<<< HEAD
                 :git_sources,
                 :svn_sources,
                 :rubygems_sources
-=======
-                :git_sources
->>>>>>> bb53d67e
 
     def initialize
       @path_sources       = []
@@ -60,13 +56,9 @@
     end
 
     def replace_sources!(replacement_sources)
-<<<<<<< HEAD
-      [path_sources, git_sources, svn_sources, rubygems_sources].each do |source_list|
-=======
       return true if replacement_sources.empty?
 
-      [path_sources, git_sources].each do |source_list|
->>>>>>> bb53d67e
+      [path_sources, git_sources, svn_sources].each do |source_list|
         source_list.map! do |source|
           replacement_sources.find { |s| s == source } || source
         end
